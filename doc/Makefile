--- conflicted
+++ resolved
@@ -6,14 +6,9 @@
 SPHINXPROJ    = bycycle
 SOURCEDIR     = .
 BUILDDIR      = _build
-<<<<<<< HEAD
-STABLE        = v0.1.3
-DEVELOPMENT   = v1.0.0rc
-=======
 STABLE        = 0.1.3
 DEVELOPMENT   = 1.0.0rc1
 RECENT        = ""
->>>>>>> 33180e7a
 
 # Put it first so that "make" without argument is like "make help".
 help:
@@ -63,13 +58,6 @@
 # Build multiple versions
 html-multi:
 	# Clean out existing build
-<<<<<<< HEAD
-	make clean
-	# Ensure navbar template exists
-	git checkout $(STABLE)
-	if [ ! -f _templates/navbar.html ]; then \
-		git checkout $(DEVELOPMENT) _templates/navbar.html -3; \
-=======
 	$(eval current_branch := $(shell git branch -l | grep "\*" | sed "s/.* //" ))
 	make clean
 	# Create clean remote
@@ -94,33 +82,10 @@
 	# Ensure navbar template exists
 	if [ ! -f _templates/navbar.html ]; then \
 		git checkout v$(DEVELOPMENT) _templates/navbar.html -3; \
->>>>>>> 33180e7a
 		git commit -m "navbar updated"; \
 	fi
 	# Create the stable site
 	make html
-<<<<<<< HEAD
-	# Cleanup stable build
-	rm -rf _build/doctrees
-	rm -rf auto_examples
-	rm -rf auto_tutorials
-	rm -rf generated
-	mv _build/* _build/html_stable
-	# Add versions to build here
-	for v in $(DEVELOPMENT); do \
-		git checkout $$v; \
-		make html; \
-		mkdir -p _build/html_stable/$$v; \
-		mv _build/html/* _build/html_stable/$$v; \
-		rm -rf auto_examples; \
-		rm -rf auto_tutorials; \
-		rm -rf generated; \
-		rm -rf _build/doctrees; \
-		rm -rf _build/html; \
-	done
-	# Move stable back to root reference
-	mv _build/html_stable _build/html
-=======
 	rm -rf _build/doctrees auto_examples auto_tutorials generated
 	mv _build/* _build/html_stable
 	git checkout $(current_branch)
@@ -142,7 +107,6 @@
 	mv _build/html_stable _build/html
 	# Remove the temporary remote
 	git remote remove upstream_temp
->>>>>>> 33180e7a
 
 # Build the multi-version html site, and push it to gh-pages branch of repo to deploy
 install-multi:
